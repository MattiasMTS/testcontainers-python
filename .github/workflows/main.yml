name: testcontainers-python
on:
  push:
    branches: [ master ]
  pull_request:
    branches: [ master ]

jobs:
  build:
    strategy:
      fail-fast: false
      matrix:
        python-version:
          - "3.7"
          - "3.8"
          - "3.9"
          - "3.10"
        test-component:
          - core
          - clickhouse.py
          - elasticsearch.py
          - google.py
          - kafka.py
          - localstack.py
          - mongodb.py
          - neo4j.py
          - nginx.py
          - rabbitmq.py
          - redis.py
          - selenium.py
          - webdriver.py
          - keycloak.py
          - arangodb.py
<<<<<<< HEAD
          - azurite.py
    runs-on: ubuntu-18.04
=======
    runs-on: ubuntu-latest
>>>>>>> f8998465
    steps:
      - uses: actions/checkout@v2
      - name: Setup python ${{ matrix.python-version }}
        uses: actions/setup-python@v2
        with:
          python-version: ${{ matrix.python-version }}
      - name: Cache Python dependencies
        uses: actions/cache@v2
        with:
          path: ~/.cache/pip
          key: ${{ runner.os }}-pip-${{ hashFiles(format('requirements/{0}.txt', matrix.python-version)) }}
          restore-keys: |
            ${{ runner.os }}-pip-
            ${{ runner.os }}-
      - name: Install Python dependencies
        run: |
          python -m pip install --upgrade pip
          pip install wheel
          pip install -r requirements/${{ matrix.python-version }}.txt
      - name: Run docker diagnostics
        run: |
          echo "Build minimal container for docker-in-docker diagnostics"
          docker build -f Dockerfile.diagnostics -t testcontainers-python .
          echo "Bare metal diagnostics"
          python diagnostics.py
          echo "Container diagnostics with bridge network"
          docker run --rm -v /var/run/docker.sock:/var/run/docker.sock --network=bridge testcontainers-python python diagnostics.py
          echo "Container diagnostics with host network"
          docker run --rm -v /var/run/docker.sock:/var/run/docker.sock --network=host testcontainers-python python diagnostics.py
      - name: Make docs
        if: matrix.python-version == '3.7'
        run: |
          sphinx-build -nW docs docs/_build/html
      - name: Run checks
        run: |
          flake8
          py.test -svx --cov-config .coveragerc --cov-report html:skip-covered --cov-report term:skip-covered --cov=testcontainers --tb=short tests/test_${{ matrix.test-component }}
          codecov<|MERGE_RESOLUTION|>--- conflicted
+++ resolved
@@ -31,12 +31,8 @@
           - webdriver.py
           - keycloak.py
           - arangodb.py
-<<<<<<< HEAD
           - azurite.py
-    runs-on: ubuntu-18.04
-=======
     runs-on: ubuntu-latest
->>>>>>> f8998465
     steps:
       - uses: actions/checkout@v2
       - name: Setup python ${{ matrix.python-version }}
